--- conflicted
+++ resolved
@@ -71,15 +71,7 @@
 							  gen.const("LineIn2",                 str_t, "LineIn2", "")],"Sync-out signal")
 
 #       Name                    Type      Reconfiguration level             Description         Default   Min   Max
-<<<<<<< HEAD
-gen.add("guid",					str_t,    SensorLevels.RECONFIGURE_CLOSE,   "Global Unique ID of camera, XX-XXXXXXXXXX digits","")
-gen.add("ip_address",			str_t,    SensorLevels.RECONFIGURE_CLOSE,   "IP of camera, four pairs of two digits separated by points: 192.168.1.3","")
-=======
-#gen.add("guid",					        str_t,    SensorLevels.RECONFIGURE_CLOSE,   "Global Unique ID of camera. Not valid if stereo., XX-XXXXXXXXXX digits","")
-#gen.add("ip_address",			      str_t,    SensorLevels.RECONFIGURE_CLOSE,   "IP of camera, four pairs of two digits separated by points: 192.168.1.3 (Not used if stereo)","")
->>>>>>> f8a314e5
 # ROS
-#gen.add("camera_info_url", 		  str_t,    SensorLevels.RECONFIGURE_RUNNING, "Camera calibration URL for this video_mode (uncalibrated if null)(Not used if stereo).","camera_info.yaml")
 gen.add("frame_id",             str_t,    SensorLevels.RECONFIGURE_RUNNING, "The optical camera TF frame set in message headers.", "camera")
 gen.add("trig_timestamp_topic", str_t,    SensorLevels.RECONFIGURE_STOP,    "Sets the topic from which an externally trigged camera receives its trigger timestamps.", "")
 # ACQUISITION
@@ -132,11 +124,7 @@
 # BANDWIDTH
 gen.add("stream_bytes_per_second", int_t, SensorLevels.RECONFIGURE_RUNNING,"Limits the data rate of the camera.", 45000000, 1, 115000000)
 # PTP
-<<<<<<< HEAD
-gen.add("ptp_mode",         	str_t,    SensorLevels.RECONFIGURE_CLOSE,   "Controls the PTP behavior of the clock port.", "Off", edit_method=ptp_mode_enum)
-=======
 gen.add("ptp_mode",         	  str_t,    SensorLevels.RECONFIGURE_RUNNING,"Controls the PTP behavior of the clock port.", "Off", edit_method=ptp_mode_enum)
->>>>>>> f8a314e5
 # GPIO
 gen.add("sync_in_selector",     str_t,    SensorLevels.RECONFIGURE_STOP, "Selects the sync-out line to control", "SyncIn1", edit_method=sync_in_selector_enum)
 gen.add("sync_out_polarity",    str_t,    SensorLevels.RECONFIGURE_STOP, "Polarity applied to the sync-out line specified by `sync_out_selector`",  "Normal", edit_method=polarity_enum)
